<<<<<<< HEAD
"""Constants for Chargeamps."""
# Base component constants
DOMAIN = "chargeamps"
DOMAIN_DATA = f"{DOMAIN}_data"
VERSION = "1.0.0"
PLATFORMS = ["sensor", "switch"]
ISSUE_URL = "https://github.com/kirei/hass-chargeamps/issues"

# Icons
DEFAULT_ICON = "mdi:car-electric"
ICON_MAP = {
    "Charger": "mdi:ev-station",
    "Schuko": "mdi:power-socket-de",
}

# Configuration
CONF_CHARGEPOINTS = "chargepoints"
CONF_READONLY = "readonly"

# Defaults
DEFAULT_NAME = DOMAIN

# Possible dimmer values
DIMMER_VALUES = ["off", "low", "medium", "high"]
=======
"""Constants for Chargeamps."""
# Base component constants
DOMAIN = "chargeamps"
DOMAIN_DATA = f"{DOMAIN}_data"
VERSION = "1.0.0"
PLATFORMS = ["sensor", "switch", "light"]
ISSUE_URL = "https://github.com/kirei/hass-chargeamps/issues"

# Icons
DEFAULT_ICON = "mdi:car-electric"
ICON_MAP = {
    "Charger": "mdi:ev-station",
    "Schuko": "mdi:power-socket-de",
}

# Configuration
CONF_CHARGEPOINTS = "chargepoints"
CONF_READONLY = "readonly"

# Defaults
DEFAULT_NAME = DOMAIN

# Possible dimmer values
DIMMER_VALUES = ["off", "low", "medium", "high"]
>>>>>>> 31c905fc
<|MERGE_RESOLUTION|>--- conflicted
+++ resolved
@@ -1,29 +1,3 @@
-<<<<<<< HEAD
-"""Constants for Chargeamps."""
-# Base component constants
-DOMAIN = "chargeamps"
-DOMAIN_DATA = f"{DOMAIN}_data"
-VERSION = "1.0.0"
-PLATFORMS = ["sensor", "switch"]
-ISSUE_URL = "https://github.com/kirei/hass-chargeamps/issues"
-
-# Icons
-DEFAULT_ICON = "mdi:car-electric"
-ICON_MAP = {
-    "Charger": "mdi:ev-station",
-    "Schuko": "mdi:power-socket-de",
-}
-
-# Configuration
-CONF_CHARGEPOINTS = "chargepoints"
-CONF_READONLY = "readonly"
-
-# Defaults
-DEFAULT_NAME = DOMAIN
-
-# Possible dimmer values
-DIMMER_VALUES = ["off", "low", "medium", "high"]
-=======
 """Constants for Chargeamps."""
 # Base component constants
 DOMAIN = "chargeamps"
@@ -47,5 +21,4 @@
 DEFAULT_NAME = DOMAIN
 
 # Possible dimmer values
-DIMMER_VALUES = ["off", "low", "medium", "high"]
->>>>>>> 31c905fc
+DIMMER_VALUES = ["off", "low", "medium", "high"]